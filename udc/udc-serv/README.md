### <a name="run-app"></a> How to Run the App in docker?
* Fork and clone this repo

* Invoke the following command for fetching the dependencies and building the jar

  ```shell
  build/udc 
  ```

* Invoke the following command for setting up docker containers for udc-services and Mysql metastore

  ```shell
  quickstart/setup-udc-containers
  ```

* Invoke the following command for bootstrapping Mysql data in the Mysql docker container

  ```shell
  quickstart/bootstrap-mysql
  ```

* Invoke the following command for starting udc-services

  ```shell
  quickstart/bootstrap-udc-serv
  ```

* Navigate to ``localhost:8080/swagger-ui.html``. The app will let you see all the available webservices


### <a name="run-app"></a> How to Run the App on your local machine?

* Invoke the following command for fetching the dependencies and building the jar

  ```shell
  build/udc
  ```

* Invoke the following commands to setup Mysql in local

  ```shell
  docker pull mysql
  docker rm mysql-standalone
<<<<<<< HEAD
  docker run --name mysql-standalone -p 3306:3306 -e MYSQL_ROOT_PASSWORD= -e MYSQL_DATABASE= -e MYSQL_USER= -e MYSQL_PASSWORD= -d mysql:latest
=======
  docker run --name mysql-standalone -p 3306:3306 -e MYSQL_ROOT_PASSWORD= -e MYSQL_DATABASE=udc -e MYSQL_USER= -e MYSQL_PASSWORD= -d mysql:latest
>>>>>>> e0006cb9
  docker exec -i mysql-standalone mysql -u -p udc < build/sql/udc_ddl.sql
  ```

* Invoke the following command to start the udc-services

  ```shell
  java -jar -Dspring.profiles.active=dev target/udc-services-0.0.1-SNAPSHOT.jar
  ```

* Navigate to ``localhost:8080/swagger-ui.html``. The app will let you see all the available webservices

### <a name="run-app"></a> How to do debug incase of any issues?
* Enter into docker mysql container

  ```shell
  docker exec -it ${mysql_container_name} mysql -u${mysql_user} -p${mysql_password}
  ```
* Look into udc-serv logs in the Docker container

  ```shell
  docker logs udc-services
  ```<|MERGE_RESOLUTION|>--- conflicted
+++ resolved
@@ -41,11 +41,9 @@
   ```shell
   docker pull mysql
   docker rm mysql-standalone
-<<<<<<< HEAD
-  docker run --name mysql-standalone -p 3306:3306 -e MYSQL_ROOT_PASSWORD= -e MYSQL_DATABASE= -e MYSQL_USER= -e MYSQL_PASSWORD= -d mysql:latest
-=======
+
   docker run --name mysql-standalone -p 3306:3306 -e MYSQL_ROOT_PASSWORD= -e MYSQL_DATABASE=udc -e MYSQL_USER= -e MYSQL_PASSWORD= -d mysql:latest
->>>>>>> e0006cb9
+
   docker exec -i mysql-standalone mysql -u -p udc < build/sql/udc_ddl.sql
   ```
 
